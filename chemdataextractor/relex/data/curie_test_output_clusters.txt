Cluster set contains 7 clusters.
Cluster 0 contains 1 phrases
	 Cobalt is a ferromagnetic transition metal exhibiting a high Curie temperature of 1388 K ( ferromagnetic – paramagnetic transition ) and a high saturation magnetization ( 1422 emu cm−3 ) at room temperature.2 The technological applications of Co nanoparticles in the field of ultrahigh - density data recording and data storage are well documented in the literature.1 Recently , Co has also been used in MRI agents,3 a field which has primarily been dominated by iron oxides ( Fe3O4 ) because of their stability and biocompatibility albeit the oxides show much less saturation magnetization ( 84 emu cm−3)4 in comparison to cobalt .
The cluster centroid pattern is: <Blank> name_1 is a ferromagnetic transition metal exhibiting a high specifier_1 of value_1 <Blank> units_1 ( with confidence score 1.0
Cluster 1 contains 1 phrases
	 The DC susceptibility curves of the EuS nanocrystals show a transition temperature TC at around 15 K ( estimated from the inflection point of the curves ) and a thermal irreversibility below Tir = 14 K .
The cluster centroid pattern is: the name_1 nanocrystals show a transition temperature specifier_1 at around value_1 <Blank> units_1 ( with confidence score 1.0
Cluster 2 contains 1 phrases
	 The EuS nanocrystals have low coercive fields HC ( at 2 K , HC = 90 Oe ) and low remanence Mr , this rapidly approaches zero as temperature increases , being zero above TC ( Fig. 7 ) .
The cluster centroid pattern is: The name_1 nanocrystals have low coercive fields HC ( at value_1 <Blank> units_1 , HC = 90 Oe ) and low remanence Mr , this rapidly approaches zero as temperature increases , being zero above specifier_1 ( with confidence score 1.0
Cluster 3 contains 1 phrases
	 The much smaller value of TB compared to the Curie temperature ( 627 K ) of bulk Ni suggests that the thickness of the Ni shell is very small .
The cluster centroid pattern is: the specifier_1 <Blank> value_1 <Blank> units_1 ) of bulk name_1 suggests with confidence score 1.0
<<<<<<< HEAD
Cluster 4 contains 2 phrases
	 CoS2 is ferromagnetic with a Curie temperature of 116 K and Co9S8 is antiferromagnetic with a Néel temperature above the decomposition temperature.28 The magnetic susceptibility of Ni3S2 was found to be temperature - independent , which is consistent with Pauli paramagnetism .
	 BiFeO3 is ferromagnetic with a curie temperature of 1103 K and this is very interesting
The cluster centroid pattern is: <Blank> name_1 is ferromagnetic with a specifier_1 of value_1 <Blank> units_1 and with confidence score 1.0
Cluster 5 contains 1 phrases
	 These novel properties are of great potential application in highly efficient bioseparation / drug delivery , highly sensitive bio-sensing , magnetic resonance imaging ( MRI ) contrast enhancement , and magnetic fluid hyperthermia.1 – 3 In the family of magnetic NPs , magnetite ( Fe3O4 ) has recently attracted much attention due to its high Curie temperature ( Tc ∼ 850 K ) , good biocompatibility , high magnetic moment , and relatively good air - stability .
The cluster centroid pattern is: , name_1 has recently attracted much attention due to its high specifier_1 ∼ value_1 <Blank> units_1 ) with confidence score 1.0
Cluster 6 contains 1 phrases
	 Magnetite ( Fe3O4 ) is probably the most studied half metal because of it high Curie temperature ( ∼ 858 K ) , which is critical for device applications.120 Moreover , the lack of toxicity in Fe3O4 also promises applications in medical and biological areas , such as drug delivery and magnetic resonance imaging.121 Previously , Fe3O4 nanowires,120,122nanotubes,123,124 and core / shell nanowires125,126 have been synthesized , and their magneto - transport properties were studied .
The cluster centroid pattern is: <Blank> name_1 is probably the most studied half metal because of it high specifier_1 ∼ value_1 <Blank> units_1 ) with confidence score 1.0
Cluster 7 contains 1 phrases
=======
Cluster 3 contains 2 phrases
	 CoS2 is ferromagnetic with a Curie temperature of 116 K and Co9S8 is antiferromagnetic with a Néel temperature above the decomposition temperature.28 The magnetic susceptibility of Ni3S2 was found to be temperature - independent , which is consistent with Pauli paramagnetism .
	 BiFeO3 is ferromagnetic with a curie temperature of 1103 K and this is very interesting
The cluster centroid pattern is: <Blank> name_1 is ferromagnetic with a specifier_1 of value_1 <Blank> units_1 and with confidence score 1.0
Cluster 4 contains 2 phrases
	 These novel properties are of great potential application in highly efficient bioseparation / drug delivery , highly sensitive bio-sensing , magnetic resonance imaging ( MRI ) contrast enhancement , and magnetic fluid hyperthermia.1 – 3 In the family of magnetic NPs , magnetite ( Fe3O4 ) has recently attracted much attention due to its high Curie temperature ( Tc ∼ 850 K ) , good biocompatibility , high magnetic moment , and relatively good air - stability .
	 Multiferroic materials show simultaneous ferroelectric and magnetic orders , promising novel applications.142 Among them , BiFeO3 ( BFO ) has received the most attention , due to its high ferroelectric Curie temperature ( ∼ 1103 K ) and the AFM Neel temperature ( ∼ 647 K ) .
The cluster centroid pattern is: , name_1 ( BFO ) has received the most attention , due to its high ferroelectric specifier_1 ∼ value_1 <Blank> units_1 ) with confidence score 0.5
Cluster 5 contains 1 phrases
	 Magnetite ( Fe3O4 ) is probably the most studied half metal because of it high Curie temperature ( ∼ 858 K ) , which is critical for device applications.120 Moreover , the lack of toxicity in Fe3O4 also promises applications in medical and biological areas , such as drug delivery and magnetic resonance imaging.121 Previously , Fe3O4 nanowires,120,122nanotubes,123,124 and core / shell nanowires125,126 have been synthesized , and their magneto - transport properties were studied .
The cluster centroid pattern is: <Blank> name_1 is probably the most studied half metal because of it high specifier_1 ∼ value_1 <Blank> units_1 ) with confidence score 1.0
Cluster 6 contains 1 phrases
>>>>>>> cdee2ecf
	 As another notable spintronic material , CrO2 has a high spin polarization ( > 95 % )118 and a Curie temperature of 395 K .
The cluster centroid pattern is: , name_1 has a high spin polarization ( > 95 % )118 and a specifier_1 of value_1 <Blank> units_1 . with confidence score 1.0<|MERGE_RESOLUTION|>--- conflicted
+++ resolved
@@ -11,7 +11,6 @@
 Cluster 3 contains 1 phrases
 	 The much smaller value of TB compared to the Curie temperature ( 627 K ) of bulk Ni suggests that the thickness of the Ni shell is very small .
 The cluster centroid pattern is: the specifier_1 <Blank> value_1 <Blank> units_1 ) of bulk name_1 suggests with confidence score 1.0
-<<<<<<< HEAD
 Cluster 4 contains 2 phrases
 	 CoS2 is ferromagnetic with a Curie temperature of 116 K and Co9S8 is antiferromagnetic with a Néel temperature above the decomposition temperature.28 The magnetic susceptibility of Ni3S2 was found to be temperature - independent , which is consistent with Pauli paramagnetism .
 	 BiFeO3 is ferromagnetic with a curie temperature of 1103 K and this is very interesting
@@ -23,19 +22,5 @@
 	 Magnetite ( Fe3O4 ) is probably the most studied half metal because of it high Curie temperature ( ∼ 858 K ) , which is critical for device applications.120 Moreover , the lack of toxicity in Fe3O4 also promises applications in medical and biological areas , such as drug delivery and magnetic resonance imaging.121 Previously , Fe3O4 nanowires,120,122nanotubes,123,124 and core / shell nanowires125,126 have been synthesized , and their magneto - transport properties were studied .
 The cluster centroid pattern is: <Blank> name_1 is probably the most studied half metal because of it high specifier_1 ∼ value_1 <Blank> units_1 ) with confidence score 1.0
 Cluster 7 contains 1 phrases
-=======
-Cluster 3 contains 2 phrases
-	 CoS2 is ferromagnetic with a Curie temperature of 116 K and Co9S8 is antiferromagnetic with a Néel temperature above the decomposition temperature.28 The magnetic susceptibility of Ni3S2 was found to be temperature - independent , which is consistent with Pauli paramagnetism .
-	 BiFeO3 is ferromagnetic with a curie temperature of 1103 K and this is very interesting
-The cluster centroid pattern is: <Blank> name_1 is ferromagnetic with a specifier_1 of value_1 <Blank> units_1 and with confidence score 1.0
-Cluster 4 contains 2 phrases
-	 These novel properties are of great potential application in highly efficient bioseparation / drug delivery , highly sensitive bio-sensing , magnetic resonance imaging ( MRI ) contrast enhancement , and magnetic fluid hyperthermia.1 – 3 In the family of magnetic NPs , magnetite ( Fe3O4 ) has recently attracted much attention due to its high Curie temperature ( Tc ∼ 850 K ) , good biocompatibility , high magnetic moment , and relatively good air - stability .
-	 Multiferroic materials show simultaneous ferroelectric and magnetic orders , promising novel applications.142 Among them , BiFeO3 ( BFO ) has received the most attention , due to its high ferroelectric Curie temperature ( ∼ 1103 K ) and the AFM Neel temperature ( ∼ 647 K ) .
-The cluster centroid pattern is: , name_1 ( BFO ) has received the most attention , due to its high ferroelectric specifier_1 ∼ value_1 <Blank> units_1 ) with confidence score 0.5
-Cluster 5 contains 1 phrases
-	 Magnetite ( Fe3O4 ) is probably the most studied half metal because of it high Curie temperature ( ∼ 858 K ) , which is critical for device applications.120 Moreover , the lack of toxicity in Fe3O4 also promises applications in medical and biological areas , such as drug delivery and magnetic resonance imaging.121 Previously , Fe3O4 nanowires,120,122nanotubes,123,124 and core / shell nanowires125,126 have been synthesized , and their magneto - transport properties were studied .
-The cluster centroid pattern is: <Blank> name_1 is probably the most studied half metal because of it high specifier_1 ∼ value_1 <Blank> units_1 ) with confidence score 1.0
-Cluster 6 contains 1 phrases
->>>>>>> cdee2ecf
 	 As another notable spintronic material , CrO2 has a high spin polarization ( > 95 % )118 and a Curie temperature of 395 K .
 The cluster centroid pattern is: , name_1 has a high spin polarization ( > 95 % )118 and a specifier_1 of value_1 <Blank> units_1 . with confidence score 1.0