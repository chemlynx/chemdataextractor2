--- conflicted
+++ resolved
@@ -26,12 +26,8 @@
 from ..utils import memoized_property, python_2_unicode_compatible, first
 from .element import BaseElement
 from ..parse.definitions import specifier_definition
-<<<<<<< HEAD
 from ..parse.cem import chemical_name, cem_phrase
-=======
->>>>>>> 92a9d024
 from ..parse.quantity import construct_quantity_re
-from ..parse.cem import chemical_name, cem_phrase
 from ..model.model import Compound, NmrSpectrum, IrSpectrum, UvvisSpectrum, MeltingPoint, GlassTransition
 
 from lxml import etree
@@ -746,7 +742,7 @@
 
     @property
     def quantity_re(self):
-        return construct_quantity_re(*self.models)
+        return construct_quantity_re(*self._streamlined_models)
 
     @property
     def records(self):
