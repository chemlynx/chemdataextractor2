--- conflicted
+++ resolved
@@ -66,17 +66,10 @@
         """Test that Candidate Relation objects are correctly created
         """
         sentence = Sentence('The Curie temperature Tc of MnO is 120 K,')
-<<<<<<< HEAD
-        candidates = [r.serialize() for r in sb.candidates(sentence.tagged_tokens)]
-        expected = [{'specifier': 'Curie temperature', 'compound': {'names': 'MnO'}, 'raw_value': '120', 'raw_units': 'K', 'confidence': 0}]
-        self.assertEqual(expected, candidates)
-
-=======
         candidates = [r.serialize() for r in sb.candidates(sentence.tagged_tokens)][0]
         expected = [{'curietemperature': {'specifier': 'Curie temperature', 'raw_value': '120', 'raw_units': 'K'}, 'compound': {'names': 'MnO'}, 'confidence': 0}]
         self.assertDictEqual(expected[0], candidates)
     
->>>>>>> e555a811
     def test_retrieve_entities(self):
         """Test entity retrieval from a parse result
         """
@@ -89,7 +82,7 @@
                     detected.append((entity[0], entity[1]))
         expected = [('1103', ('curietemperature', 'raw_value')), ('K', ('curietemperature', 'raw_units')), ('Curie temperature', ('curietemperature', 'specifier')), ('BiFeO3', ('compound', 'names'))]
         self.assertCountEqual(detected, expected)
-
+    
     def test_parse_sentence(self):
         """Test Snowball Sentence Parsing
         """
