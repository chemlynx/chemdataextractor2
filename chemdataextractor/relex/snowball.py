--- conflicted
+++ resolved
@@ -308,19 +308,7 @@
                         candidate_dict[str(i)] = candidate
                         print("Candidate " + str(i)  + ' ' + str(candidate) + '\n')
 
-<<<<<<< HEAD
                     res = six.moves.input("...: ")
-                    chosen_candidate_idx= res.split(',')
-                    chosen_candidates = []
-                    for cci in chosen_candidate_idx:
-                        if cci in candidate_dict.keys():
-                            cc = candidate_dict[cci]
-                            cc.confidence = 1.0
-                            chosen_candidates.append(cc)
-                    if chosen_candidates:
-                        self.update(s.raw_tokens, chosen_candidates)
-=======
-                    res = input("...: ")
                     if res:
                       chosen_candidate_idx= res.split(',')
                       chosen_candidates = []
@@ -331,7 +319,7 @@
                               chosen_candidates.append(cc)
                       if chosen_candidates:
                           self.update(s.raw_tokens, chosen_candidates)
->>>>>>> 9ec17014
+
         f.close()
         return
 
