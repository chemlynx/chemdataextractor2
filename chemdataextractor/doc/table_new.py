--- conflicted
+++ resolved
@@ -59,11 +59,7 @@
         super(Table, self).__init__(caption=caption, label=label, models=models, **kwargs)
         try:
             self.tde_table = TdeTable(table_data, **kwargs)  # can pass any kwargs into TDE directly
-<<<<<<< HEAD
-        except (TDEError, IndexError) as e:
-=======
         except (TDEError, TypeError) as e:
->>>>>>> 9e6ca50f
             log.error("TableDataExtractor error: {}".format(e))
             self.category_table = []
             self.tde_table = None
