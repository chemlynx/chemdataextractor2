"""
Basic property parser template for Quantity Models
"""

from __future__ import absolute_import
from __future__ import division
from __future__ import print_function
from __future__ import unicode_literals
import logging
from lxml import etree
from .cem import cem, chemical_label, lenient_chemical_label, chemical_name
from .common import lbrct, dt, rbrct
from ..utils import first
from ..nlp.tokenize import ChemWordTokenizer, ChemSentenceTokenizer
from .actions import merge, join, fix_whitespace, flatten
from .base import BaseSentenceParser
from .elements import W, I, R, T, Optional, Any, OneOrMore, Not, ZeroOrMore, Group, End
from .auto import construct_unit_element, match_dimensions_of, value_element, value_element_plain, BaseAutoParser, construct_category_element
import six
log = logging.getLogger(__name__)

delim = R('^[:;\.,]$')

class QuantityModelTemplateParser(BaseAutoParser, BaseSentenceParser):
    """Template parser for QuantityModel-type structures

    Finds Cem, Specifier, Value and Units from single sentences

    Other entities are merged contextually
    """


    @property
    def specifier_phrase(self):
        """The model specifier"""
        return self.model.specifier.parse_expression('specifier')
    
    @property
    def value_phrase(self):
        """Value and units"""
        if hasattr(self.model, 'dimensions') and not self.model.dimensions:
            return value_element_plain()
<<<<<<< HEAD
=======
        elif hasattr(self.model, 'category') and self.model.category:
            return self.model.category.parse_expression('category')
        
>>>>>>> 071c1945
        unit_element = Group(construct_unit_element(self.model.dimensions).with_condition(
            match_dimensions_of(self.model))('raw_units'))
        return value_element(unit_element)
    
    @property
    def cem_phrase(self):
        """CEM phrases"""
        return Group(cem | chemical_label | Group(chemical_name)('compound'))
    
    @property
    def prefix(self):
        """Specifier prefix phrase e.g. Tc equal to"""
        return (self.specifier_phrase
                  + OneOrMore(Not(self.cem_phrase | self.specifier_phrase | self.value_phrase) + Any().hide())
                  + Optional(I('values')).hide()
                  + Optional(delim).hide()
                  + Optional((I('varies') + I('from')) |
                             R('^increase(s|d)?') | I('falls') | I('reaches')).hide()
                  + Optional(I('steeply')).hide()
                  + Optional(I('recorded') | I('reported')).hide()
                  + Optional(I('of') | I('was') | I('is') | I('at') | I('near') |
                             I('above') | I('below') | I('with') | I('to') | I('were') | I('a')).hide()
                  + Optional(I('reported') | I('determined') |
                             I('estimated') | I('found') | I('occurs')).hide()
                  + Optional(I('temperatures')).hide()
                  + Optional(I('as') | (I('to') + I('be'))).hide()
                  + Optional(I('in') + I('the') + I('range')).hide()
                  + Optional(I('as') + I('high') + I('as'))
                  + Optional(I('ranging') + I('from')).hide()
                  + Optional(I('of')).hide()
                  + Optional(I('rather') | I('quite')).hide()
                  + Optional(I('high') | I('low') | I('maximum') | I('minimum')).hide()
                  + Optional(I('the')).hide()
                  + Optional(delim | lbrct | rbrct)
                  + Optional(I('of') | I('about') | I('approximately') | I('typically') | I('ca.') | I('around') | I('at') | I('above') | I('below') | I('high') | I('low')
                             | ((I('higher') | I('lower') | I('more') | I('less')) + I('than')) | I('order') | (I('for') + I('instance')) | (I('up') + I('to')) | I('reaching') | I('value')).hide()
                  + Optional(I('a') | I('an') | I('as')).hide()
                  + Optional(I('maximum')).hide()
                  + Optional(I('of')).hide()
                  + ZeroOrMore(lbrct | delim | rbrct)
                  + Optional(self.specifier_phrase)
                  + Optional(I('of')).hide()
                  + Optional(I('the')).hide()
                  + Optional(I('order')).hide()
                  + Optional((I('up') | I('equal')) + I('to')).hide()
                  + Optional(I('of')).hide()
                  + ZeroOrMore(lbrct | delim | rbrct)
                  + Optional(W('=') | W('~') | W('≈') |
                             W('≃') | W('>') | W('<')).hide()
                  + ZeroOrMore(lbrct | delim | rbrct).hide()).add_action(join)

    @property
    def specifier_and_value(self):
        """Specifier and value + units"""
        return Group(self.prefix + self.value_phrase)
    
    @property
    def cem_before_specifier_and_value_phrase(self):
        """Phrases ordered CEM, Specifier, Value, Unit"""
        return  (
            self.cem_phrase
            + OneOrMore(Not(self.cem_phrase | self.specifier_phrase | self.specifier_and_value) + Any().hide())
            + self.specifier_and_value)('root_phrase')
    
    @property
    def specifier_before_cem_and_value_phrase(self):
        return (
            self.specifier_phrase 
            + OneOrMore(Not(self.cem_phrase | self.specifier_phrase | self.value_phrase) + Any().hide())
            + self.cem_phrase
            + OneOrMore(Not(self.cem_phrase | self.specifier_phrase | self.value_phrase) + Any().hide())
            + Optional(self.prefix)
            + self.value_phrase)('root_phrase')
    
    @property
    def cem_after_specifier_and_value_phrase(self):
        """Phrases ordered specifier, value, unit, CEM"""
        return (
            self.specifier_and_value
            + OneOrMore(Not(self.cem_phrase | self.specifier_phrase | self.value_phrase) + Any().hide())
            + self.cem_phrase)('root_phrase')
    
    @property
    def value_specifier_cem_phrase(self):
        """Phrases ordered value unit specifier cem"""
        return (self.value_phrase
            + Optional(delim | lbrct | rbrct)
            + Optional(I('which') | I('there')).hide()
            + Optional(I('likely') | I('close') |
                        (I('can') + I('be'))).hide()
            + Optional(I('corresponds') |
                        I('associated') | I('corresponding')).hide()
            + Optional(I('to') | I('with') | I('is')).hide()
            + Optional(I('the') | I('a')).hide()
            + Optional(I('transition')).hide()
            + Optional(I('to').hide())
            + Optional(I('a')).hide()
            + self.specifier_phrase
            + Not(I('='))
            + Not(self.value_phrase)
            + Optional(I('of') | I('in')).hide()
            + self.cem_phrase)('root_phrase')
    
    @property
    def root(self):
        """Root Phrases"""
        root_phrase = Group(self.specifier_before_cem_and_value_phrase | self.cem_after_specifier_and_value_phrase | self.value_specifier_cem_phrase | self.cem_before_specifier_and_value_phrase | Group(self.specifier_and_value)('root_phrase'))
        return root_phrase

class MultiQuantityModelTemplateParser(BaseAutoParser, BaseSentenceParser):
    """Template for parsing sentences that contain nested or chained entities

        MULTIPLE ENTITY PHRASES

        1) Single compound, multiple specifiers, multiple phase transitions e.g. BiFeO3 has TC = 1093 K and TN = 640 K
        2) single compound, single specifier, multiple transitions e.g. BiFeO3 shows magnetic transitions at 1093 and 640 K 

        3) multiple compounds, single specifier, multiple transitions e.g. TC in BiFeO3 and LaFeO3 of 640 and 750 K
        4) multiple compounds, single specifier, single transition e.g. TC of 640 K in BifEO3, LaFeO3 and MnO

        5) multiple compounds, multiple specifiers, multiple transitions e.g. BiFeO3 and LaFeO3 have Tc = 640 K and TN = 750 K respectively

    Arguments:
        BaseAutoParser {[type]} -- [description]
        BaseSentenceParser {[type]} -- [description]
    """
    @property
    def specifier_phrase(self):
        """Specifier Phrase"""
        return self.model.specifier.parse_expression('specifier')

    @property
    def prefix(self):
        """Specifier and prefix"""
        return (self.specifier_phrase
                  + Optional(I('values')).hide()
                  + Optional(delim).hide()
                  + Optional((I('varies') + I('from')) |
                             R('^increase(s|d)?') | I('falls') | I('reaches')).hide()
                  + Optional(I('steeply')).hide()
                  + Optional(I('recorded') | I('reported')).hide()
                  + Optional(I('of') | I('was') | I('is') | I('at') | I('near') |
                             I('above') | I('below') | I('with') | I('to') | I('were') | I('a')).hide()
                  + Optional(I('reported') | I('determined') |
                             I('estimated') | I('found') | I('occurs')).hide()
                  + Optional(I('temperatures')).hide()
                  + Optional(I('as') | (I('to') + I('be'))).hide()
                  + Optional(I('in') + I('the') + I('range')).hide()
                  + Optional(I('as') + I('high') + I('as'))
                  + Optional(I('ranging') + I('from')).hide()
                  + Optional(I('of')).hide()
                  + Optional(I('rather') | I('quite')).hide()
                  + Optional(I('high') | I('low') | I('maximum') | I('minimum')).hide()
                  + Optional(I('the')).hide()
                  + Optional(delim | lbrct | rbrct)
                  + Optional(I('of') | I('about') | I('approximately') | I('typically') | I('ca.') | I('around') | I('at') | I('above') | I('below') | I('high') | I('low')
                             | ((I('higher') | I('lower') | I('more') | I('less')) + I('than')) | I('order') | (I('for') + I('instance')) | (I('up') + I('to')) | I('reaching') | I('value')).hide()
                  + Optional(I('a') | I('an') | I('as')).hide()
                  + Optional(I('maximum')).hide()
                  + Optional(I('of')).hide()
                  + ZeroOrMore(lbrct | delim | rbrct)
                  + Optional(self.specifier_phrase)
                  + Optional(I('of')).hide()
                  + Optional(I('the')).hide()
                  + Optional(I('order')).hide()
                  + Optional((I('up') | I('equal')) + I('to')).hide()
                  + Optional(I('of')).hide()
                  + ZeroOrMore(lbrct | delim | rbrct)
                  + Optional(W('=') | W('~') | W('≈') |
                             W('≃') | W('>') | W('<')).hide()
                  + ZeroOrMore(lbrct | delim | rbrct).hide()).add_action(join)

    @property
    def single_cem(self):
        """Any cem"""
        return Group(cem | chemical_label | Group(chemical_name)('compound'))
    
    @property
    def unit(self):
        """Unit element"""
        return Group(construct_unit_element(self.model.dimensions).with_condition(
            match_dimensions_of(self.model))('raw_units'))
    
    @property
    def value_with_optional_unit(self):
        """Value possibly followed by a unit"""
        if hasattr(self.model, 'dimensions') and not self.model.dimensions:
            return value_element_plain()
<<<<<<< HEAD
=======
        elif hasattr(self.model, 'category') and self.model.category:
            return self.model.category.parse_expression('category')
>>>>>>> 071c1945
        value = value_element_plain()
        return Group(value + Optional(self.unit))
    
    @property
    def value_phrase(self):
        """Value with unit"""
        if hasattr(self.model, 'dimensions') and not self.model.dimensions:
            return value_element_plain()
<<<<<<< HEAD
=======
        elif hasattr(self.model, 'category') and self.model.category:
            return self.model.category.parse_expression('category')
>>>>>>> 071c1945
        return value_element(self.unit)
    
    @property
    def list_of_values(self):
        """List of values with either multiple units or one at the end"""
        # option 1: single unit at the end
        option_1 = Group(self.value_with_optional_unit
                         + Optional(OneOrMore(delim.hide() + self.value_with_optional_unit))
                         + Optional(delim).hide()
                         + (I('and') | I('or')).hide()
                         + Optional(delim).hide()
                         + self.value_phrase)('value_list')
        # option 2: Multiple units
        option_2 = (self.value_phrase
                    + Optional(OneOrMore(delim.hide() + self.value_phrase))
                    + Optional(delim).hide()
                    + (I('and') | I('or') | delim).hide()
                    + self.value_phrase)('value_list')
        return (option_1 | option_2)
    
    @property
    def list_of_cems(self):
        """List of cems e.g. cem1, cem2, cem3 and cem4"""
        return Group(self.single_cem
                + Optional(lbrct + R('^\d+$') + rbrct).hide()
                + ZeroOrMore(delim.hide() | self.single_cem | R('^\d+$'))
                + (I('and') | I('or')).hide()
                + self.single_cem
                + Optional(lbrct + R('^\d+$') + rbrct).hide()
                + Optional(I('compounds') | I('samples')))('cem_list')
    
    @property
    def single_specifier_and_value_with_optional_unit(self):
        """Specifier plus value and possible unit"""
        return Group(self.prefix + self.value_with_optional_unit)('property')
    
    @property
    def single_specifier_and_value(self):
        """Specifier value and unit"""
        return Group(self.prefix + self.value_phrase)('property')
    
    @property
    def list_of_properties(self):
        """List of specifiers and units"""
        return Group(Optional(lbrct).hide()
                             + self.single_specifier_and_value_with_optional_unit
                             + (I('and') | delim | (I('that') + I('exhibits'))).hide()
                             + self.single_specifier_and_value
                             + Optional(rbrct).hide())('property_list')
    
    @property
    def multi_entity_phrase_1(self):
        """Single compound, multiple specifiers, values
         e.g. BiFeO3 has TC1 = 1093 K and Tc2 = 640 K
        """
        return Group(self.single_cem
                         + OneOrMore(Not(self.single_cem | self.specifier_phrase | self.value_phrase) + Any().hide())
                         + self.list_of_properties)('multi_entity_phrase_1')

    @property
    def multi_entity_phrase_2(self):
        """single compound, single specifier, multiple transitions 
        e.g. BiFeO3 shows magnetic transitions at 1093 and 640 K
        """
        return Group(self.single_cem
                         + OneOrMore(Not(self.single_cem | self.specifier_phrase | self.value_phrase) + Any().hide())
                         + self.specifier_phrase
                         + OneOrMore(Not(self.single_cem | self.specifier_phrase | self.value_phrase) + Any().hide())
                         + self.list_of_values
                         + Optional(delim).hide()
                         + Optional(I('respectively')))('multi_entity_phrase_2')
    
    @property
    def multi_entity_phrase_3a(self):
        """multiple compounds, single specifier, multiple transitions cems first
        e.g. TC in BiFeO3 and LaFeO3 of 640 and 750 K
        """
        return Group(Optional(self.specifier_phrase)
                    + Optional(I('in') | I('for')).hide()
                    + self.list_of_cems
                    + OneOrMore(Not(self.single_cem | self.specifier_phrase | self.value_phrase) + Any().hide())
                    + self.prefix
                    + self.list_of_values
                    + Optional(delim.hide() + I('respectively').hide()))('multi_entity_phrase_3')
    
    @property
    def multi_entity_phrase_3b(self):
        """multiple compounds, single specifier, multiple transitions cems last
        e.g. Tc = 750 and 640 K in LaFeO3 and BiFeO3, respectivel
        """
        return Group(self.prefix
                          + self.list_of_values
                          + Optional(I('in') | I('for'))
                          + self.list_of_cems
                          + Optional(delim + I('respectively')))('multi_entity_phrase_3')
    
    @property
    def multi_entity_phrase_3c(self):
        """multiple compounds, single specifier, multiple transitions cems last
        e.g. curie temperatures from 100 K in MnO to 300 K in NiO
        """
        return Group(self.single_specifier_and_value
                          + Optional(I('for') | I('in')).hide()
                          + self.single_cem
                          + (Optional(I('up')) + I('to')).hide()
                          + self.value_phrase
                          + Optional(I('in') | I('for')).hide()
                          + self.single_cem)('multi_entity_phrase_3')
    
    @property
    def multi_entity_phrase_3(self):
        """Combined phrases of type 3"""
        return Group(self.multi_entity_phrase_3a | self.multi_entity_phrase_3b | self.multi_entity_phrase_3c)
    
    @property
    def multi_entity_phrase_4a(self):
        """multiple compounds, single specifier, single transition 
        e.g. TC of 640 K in BifEO3, LaFeO3 and MnO

        """
        return Group(self.single_specifier_and_value
                          + OneOrMore(Not(self.single_cem | self.specifier_phrase | self.value_phrase) + Any().hide())
                          + self.list_of_cems)('multi_entity_phrase_4')
    
    @property
    def multi_entity_phrase_4b(self):
        """Cems first"""
        return Group(self.list_of_cems
                    + OneOrMore(Not(self.single_cem | self.specifier_phrase | self.value_phrase) + Any().hide())
                    + self.single_specifier_and_value)('multi_entity_phrase_4')
    
    @property
    def multi_entity_phrase_4(self):
        return Group(self.multi_entity_phrase_4a | self.multi_entity_phrase_4b)
 
    @property
    def root(self):
        return (self.multi_entity_phrase_1 | self.multi_entity_phrase_2 | self.multi_entity_phrase_3 | self.multi_entity_phrase_4)
    
    def interpret(self, result, start, end):
        if result.tag == 'multi_entity_phrase_1':
            for model in self.interpret_multi_entity_1(result, start, end):
                # records the parser that was used to generate this record, can be used for evaluation
                model.record_method = self.__class__.__name__
                yield model
        elif result.tag == 'multi_entity_phrase_2':
            for model in self.interpret_multi_entity_2(result, start, end):
                model.record_method = self.__class__.__name__
                yield model
        elif result.tag == 'multi_entity_phrase_3':
            for model in self.interpret_multi_entity_3(result, start, end):
                model.record_method = self.__class__.__name__
                yield model
        elif result.tag == 'multi_entity_phrase_4':
            for model in self.interpret_multi_entity_4(result, start, end):
                model.record_method = self.__class__.__name__
                yield model
        else:
            yield None
    
    def interpret_multi_entity_1(self, result, start, end):
        """Interpret phrases that have a single CEM and multiple values with multiple specifiers
        """
        if result is None:
            return

        cem_el = first(result.xpath('./compound'))

        if cem_el is None:
            yield None
        
        property_list = first(result.xpath('./property_list'))
        if property_list is None:
            yield None
        
        c = self.model.compound.model_class()
        # add names and labels
        c.names = cem_el.xpath('./names/text()')
        c.labels = cem_el.xpath('./labels/text()')

        properties = property_list.xpath('./property')
        last_unit = None
        for pt in properties[::-1]:  # Reverse order to make sure we get a unit
            requirements = True
            specifier = first(pt.xpath('./specifier/text()'))
            raw_value = first(pt.xpath('./raw_value/text()'))
            raw_units = first(pt.xpath('./raw_units/text()'))
            if not raw_units:
                raw_units = last_unit
            else:
                last_unit = raw_units
            
            value = self.extract_value(raw_value)
            error = self.extract_error(raw_value)
            units = None
            try:
                units = self.extract_units(raw_units, strict=True)
            except TypeError as e:
                requirements=False
                log.debug(e)

            property_entities = {
                'specifier': specifier,
                'raw_value': raw_value,
                'raw_units': raw_units,
                'error': error,
                'value': value,
                'units': units,
                'compound': c}
            
            model_instance = self.model(**property_entities)
            if requirements:
                model_instance.record_method = self.__class__.__name__
                yield model_instance
    
    def interpret_multi_entity_2(self, result, start, end):
        """single compound, single specifier, multiple transitions e.g. BiFeO3 shows magnetic transitions at 1093 and 640 K 
        """
        if result is None:
            return
        cem_el = first(result.xpath('./compound'))

        if cem_el is None:
            yield None
        specifier = first(result.xpath('./specifier/text()'))
        if specifier is None:
            yield None

        value_list = first(result.xpath('./value_list'))
        
        if value_list is None:
            yield None
        
        c = self.model.compound.model_class()
        # add names and labels
        c.names = cem_el.xpath('./names/text()')
        c.labels = cem_el.xpath('./labels/text()')

        raw_values_list = value_list.xpath('./raw_value')
        raw_units_list = value_list.xpath('./raw_units')

        last_unit = None
        for i, v in enumerate(raw_values_list[::-1]):  # Reverse order to make sure we get a unit
            raw_value = first(v.xpath('./text()'))
            requirements = True
            try:
                raw_units = first(raw_units_list[::-1][i].xpath('./text()'))
                last_unit = raw_units
            except IndexError:
                if last_unit:
                    raw_units = last_unit
                else:
                    requirements = False

            value = self.extract_value(raw_value)
            error = self.extract_error(raw_value)
            units = None
            try:
                units = self.extract_units(raw_units, strict=True)
            except TypeError as e:
                requirements=False
                log.debug(e)

            property_entities = {
                'specifier': specifier,
                'raw_value': raw_value,
                'raw_units': raw_units,
                'error': error,
                'value': value,
                'units': units,
                'compound': c}
            
            model_instance = self.model(**property_entities)
            if requirements:
                model_instance.record_method = self.__class__.__name__
                yield model_instance
    
    def interpret_multi_entity_3(self, result, start, end):
        """interpret multiple compounds, single specifier, multiple transitions"""
        if result is None:
            return
        
        cem_list = first(result.xpath('./cem_list'))

        if cem_list is None:
            yield None

        specifier = first(result.xpath('./specifier/text()'))
        
        if specifier is None:
            yield None

        value_list = first(result.xpath('./value_list'))
        
        if value_list is None:
            yield None

        raw_values_list = value_list.xpath('./raw_value')
        raw_units_list = value_list.xpath('./raw_units')

        last_unit = None
        for i, v in enumerate(raw_values_list[::-1]):  # Reverse order to make sure we get a unit
            
            raw_value = first(v.xpath('./text()'))
            requirements = True
            try:
                raw_units = first(raw_units_list[::-1][i].xpath('./text()'))
                last_unit = raw_units
            except IndexError:
                if last_unit:
                    raw_units = last_unit
                else:
                    requirements = False
            c = None
            try:
                compound = cem_list[::-1][i]
                c = self.model.compound.model_class(
                    names=compound.xpath('./names/text()',
                    labels=compound.xpath('./labels/text()')))
            except Exception:
                requirements = False

            value = self.extract_value(raw_value)
            error = self.extract_error(raw_value)
            units = None
            try:
                units = self.extract_units(raw_units, strict=True)
            except TypeError as e:
                requirements=False
                log.debug(e)

            property_entities = {
                'specifier': specifier,
                'raw_value': raw_value,
                'raw_units': raw_units,
                'error': error,
                'value': value,
                'units': units,
                'compound': c}
            
            model_instance = self.model(**property_entities)
            if requirements:
                model_instance.record_method = self.__class__.__name__
                yield model_instance

    def interpret_multi_entity_4(self, result, start, end):
        """interpret multiple compounds, single specifier, single transition"""
        if result is None:
            return
        requirements = True
        
        cem_list = first(result.xpath('./cem_list'))

        if cem_list is None:
            yield None

        specifier = first(result.xpath('./property/specifier/text()'))
        raw_value = first(result.xpath('./property/raw_value/text()'))
        raw_units = first(result.xpath('./property/raw_units/text()'))
        
        if specifier is None:
            yield None
        
        value = self.extract_value(raw_value)
        error = self.extract_error(raw_value)
        units = None
        try:
            units = self.extract_units(raw_units, strict=True)
        except TypeError as e:
            requirements=False
            log.debug(e)

        for cem in cem_list:  # Reverse order to make sure we get a unit
            c = None
            try:
                c = self.model.compound.model_class(
                    names=cem.xpath('./names/text()',
                    labels=cem.xpath('./labels/text()')))
            except Exception:
                requirements = False

            property_entities = {
                'specifier': specifier,
                'raw_value': raw_value,
                'raw_units': raw_units,
                'error': error,
                'value': value,
                'units': units,
                'compound': c}
            
            model_instance = self.model(**property_entities)
            if requirements:
                model_instance.record_method = self.__class__.__name__
                yield model_instance
    
    
    
<|MERGE_RESOLUTION|>--- conflicted
+++ resolved
@@ -40,12 +40,9 @@
         """Value and units"""
         if hasattr(self.model, 'dimensions') and not self.model.dimensions:
             return value_element_plain()
-<<<<<<< HEAD
-=======
         elif hasattr(self.model, 'category') and self.model.category:
             return self.model.category.parse_expression('category')
         
->>>>>>> 071c1945
         unit_element = Group(construct_unit_element(self.model.dimensions).with_condition(
             match_dimensions_of(self.model))('raw_units'))
         return value_element(unit_element)
@@ -234,11 +231,8 @@
         """Value possibly followed by a unit"""
         if hasattr(self.model, 'dimensions') and not self.model.dimensions:
             return value_element_plain()
-<<<<<<< HEAD
-=======
         elif hasattr(self.model, 'category') and self.model.category:
             return self.model.category.parse_expression('category')
->>>>>>> 071c1945
         value = value_element_plain()
         return Group(value + Optional(self.unit))
     
@@ -247,11 +241,8 @@
         """Value with unit"""
         if hasattr(self.model, 'dimensions') and not self.model.dimensions:
             return value_element_plain()
-<<<<<<< HEAD
-=======
         elif hasattr(self.model, 'category') and self.model.category:
             return self.model.category.parse_expression('category')
->>>>>>> 071c1945
         return value_element(self.unit)
     
     @property
